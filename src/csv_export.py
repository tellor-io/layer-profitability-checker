"""CSV export functions for profitability checker data"""

import csv
import os
from datetime import datetime


def ensure_data_directory():
    """Create data directory if it doesn't exist"""
    data_dir = "data"
    if not os.path.exists(data_dir):
        os.makedirs(data_dir)
    return data_dir


def export_time_based_rewards(
    data_source,
    total_tbr_sample,
    num_blocks_sampled,
    avg_inflationary_rewards_per_block,
    avg_extra_rewards_per_block,
    projected_daily_tbr,
    projected_annual_tbr,
):
    """
    Export time-based rewards data to CSV
<<<<<<< HEAD
=======

>>>>>>> 9775f58b
    Args:
        data_source: Source of the data (e.g., "Event-based")
        total_tbr_sample: Total TBR from sample period in TRB
        num_blocks_sampled: Number of blocks sampled for the analysis
        avg_inflationary_rewards_per_block: Average inflationary rewards per block in loya
        avg_extra_rewards_per_block: Average extra rewards per block in loya
        projected_daily_tbr: Projected daily TBR in TRB
        projected_annual_tbr: Projected annual TBR in TRB
    """
    data_dir = ensure_data_directory()
    filepath = os.path.join(data_dir, "time_based_rewards.csv")

    # Check if file exists to determine if we need to write headers
    file_exists = os.path.isfile(filepath)

<<<<<<< HEAD
    with open(filepath, 'a', newline='') as csvfile:
=======
    with open(filepath, "a", newline="") as csvfile:
>>>>>>> 9775f58b
        fieldnames = [
            "timestamp",
            "data_source",
            "total_tbr_sample_window_(trb)",
            "num_blocks_sampled",
            "inflationary_rewards_per_block_(loya)",
            "extra_rewards_per_block_(loya)",
            "projected_daily_tbr_(trb)",
            "projected_annual_tbr_(trb)",
        ]
        writer = csv.DictWriter(csvfile, fieldnames=fieldnames)

        if not file_exists:
            writer.writeheader()

<<<<<<< HEAD
        writer.writerow({
            'timestamp': datetime.now().isoformat(),
            'data_source': data_source,
            'total_tbr_sample_trb': f"{total_tbr_sample:.2f}",
            'avg_tbr_per_block_loya': f"{avg_tbr_per_block:.1f}",
            'projected_daily_tbr': f"{projected_daily_tbr:.0f}",
            'projected_annual_tbr': f"{projected_annual_tbr:.0f}"
        })
=======
        writer.writerow(
            {
                "timestamp": datetime.now().isoformat(),
                "data_source": data_source,
                "total_tbr_sample_window_(trb)": f"{total_tbr_sample:.2f}",
                "num_blocks_sampled": f"{num_blocks_sampled}",
                "inflationary_rewards_per_block_(loya)": f"{avg_inflationary_rewards_per_block:.1f}",
                "extra_rewards_per_block_(loya)": f"{avg_extra_rewards_per_block:.1f}",
                "projected_daily_tbr_(trb)": f"{projected_daily_tbr:.0f}",
                "projected_annual_tbr_(trb)": f"{projected_annual_tbr:.0f}",
            }
        )
>>>>>>> 9775f58b


def export_reporting_costs(
    avg_gas_wanted,
    avg_gas_used,
    min_gas_price,
    avg_gas_cost,
    avg_fee_paid,
    blocks_per_day,
    reports_per_day,
    daily_fee_cost,
    monthly_fee_cost,
    yearly_fee_cost,
):
    """
    Export reporting costs data to CSV

    Args:
        avg_gas_wanted: Average gas wanted
        avg_gas_used: Average gas used
        min_gas_price: Minimum gas price in loya
        avg_gas_cost: Average gas cost in loya
        avg_fee_paid: Average fee paid in LOYA
        blocks_per_day: Estimated blocks per day
        reports_per_day: Estimated reports per day
        daily_fee_cost: Daily fee cost in TRB
        monthly_fee_cost: Monthly fee cost in TRB
        yearly_fee_cost: Yearly fee cost in TRB
    """
    data_dir = ensure_data_directory()
    filepath = os.path.join(data_dir, "reporting_costs.csv")

    file_exists = os.path.isfile(filepath)

<<<<<<< HEAD
    with open(filepath, 'a', newline='') as csvfile:
=======
    with open(filepath, "a", newline="") as csvfile:
>>>>>>> 9775f58b
        fieldnames = [
            "timestamp",
            "avg_gas_wanted",
            "avg_gas_used",
            "min_gas_price_loya",
            "avg_gas_cost_loya",
            "avg_fee_paid_loya",
            "blocks_per_day",
            "reports_per_day",
            "daily_fee_cost_trb",
            "monthly_fee_cost_trb",
            "yearly_fee_cost_trb",
        ]
        writer = csv.DictWriter(csvfile, fieldnames=fieldnames)

        if not file_exists:
            writer.writeheader()

<<<<<<< HEAD
        writer.writerow({
            'timestamp': datetime.now().isoformat(),
            'avg_gas_wanted': f"{avg_gas_wanted:.0f}",
            'avg_gas_used': f"{avg_gas_used:.0f}",
            'min_gas_price_loya': f"{min_gas_price:.6f}",
            'avg_gas_cost_loya': f"{avg_gas_cost:.4f}",
            'avg_fee_paid_loya': f"{avg_fee_paid:.1f}",
            'blocks_per_day': f"{blocks_per_day:.0f}",
            'reports_per_day': f"{reports_per_day:.0f}",
            'daily_fee_cost_trb': f"{daily_fee_cost:.4f}",
            'monthly_fee_cost_trb': f"{monthly_fee_cost:.1f}",
            'yearly_fee_cost_trb': f"{yearly_fee_cost:.1f}"
        })
=======
        writer.writerow(
            {
                "timestamp": datetime.now().isoformat(),
                "avg_gas_wanted": f"{avg_gas_wanted:.0f}",
                "avg_gas_used": f"{avg_gas_used:.0f}",
                "min_gas_price_loya": f"{min_gas_price:.6f}",
                "avg_gas_cost_loya": f"{avg_gas_cost:.4f}",
                "avg_fee_paid_loya": f"{avg_fee_paid:.1f}",
                "blocks_per_day": f"{blocks_per_day:.0f}",
                "reports_per_day": f"{reports_per_day:.0f}",
                "daily_fee_cost_trb": f"{daily_fee_cost:.4f}",
                "monthly_fee_cost_trb": f"{monthly_fee_cost:.1f}",
                "yearly_fee_cost_trb": f"{yearly_fee_cost:.1f}",
            }
        )
>>>>>>> 9775f58b


def export_user_tip_totals(total_tips_all_time, user_tip_totals):
    """
    Export user tip totals data to CSV

    Args:
        total_tips_all_time: Total tips all time in TRB
        user_tip_totals: List of tuples (address, total_tips_trb)
    """
    data_dir = ensure_data_directory()
    filepath = os.path.join(data_dir, "user_tip_totals.csv")

    file_exists = os.path.isfile(filepath)

<<<<<<< HEAD
    with open(filepath, 'a', newline='') as csvfile:
=======
    with open(filepath, "a", newline="") as csvfile:
>>>>>>> 9775f58b
        # Create fieldnames dynamically based on number of top users we want to track
        # We'll track the top 10 users
        fieldnames = ["timestamp", "total_tips_all_time"]
        for i in range(1, 11):  # Top 10 users
<<<<<<< HEAD
            fieldnames.extend([f'top_{i}_address', f'top_{i}_tips_trb'])
=======
            fieldnames.extend([f"top_{i}_address", f"top_{i}_tips_trb"])
>>>>>>> 9775f58b

        writer = csv.DictWriter(csvfile, fieldnames=fieldnames)

        if not file_exists:
            writer.writeheader()

        row_data = {
            "timestamp": datetime.now().isoformat(),
            "total_tips_all_time": f"{total_tips_all_time:.5f}",
        }

        # Add top 10 users (or fewer if not available)
        for i in range(1, 11):
            if i <= len(user_tip_totals):
                address, tips = user_tip_totals[i - 1]
                row_data[f"top_{i}_address"] = address
                row_data[f"top_{i}_tips_trb"] = f"{tips:.5f}"
            else:
<<<<<<< HEAD
                row_data[f'top_{i}_address'] = ''
                row_data[f'top_{i}_tips_trb'] = ''
=======
                row_data[f"top_{i}_address"] = ""
                row_data[f"top_{i}_tips_trb"] = ""
>>>>>>> 9775f58b

        writer.writerow(row_data)


def export_validator_profitability(
    avg_stake_per_block,
    avg_stake_per_minute,
    avg_stake_per_hour,
    avg_stake_per_day,
    avg_stake_per_month,
    avg_stake_per_year,
    median_stake_per_block,
    median_stake_per_minute,
    median_stake_per_hour,
    median_stake_per_day,
    median_stake_per_month,
    median_stake_per_year,
):
    """
    Export validator profitability projections to CSV

    Args:
        All arguments are profit values in TRB for different time periods
    """
    data_dir = ensure_data_directory()
    filepath = os.path.join(data_dir, "validator_profitability.csv")

    file_exists = os.path.isfile(filepath)

<<<<<<< HEAD
    with open(filepath, 'a', newline='') as csvfile:
=======
    with open(filepath, "a", newline="") as csvfile:
>>>>>>> 9775f58b
        fieldnames = [
            "timestamp",
            "avg_stake_per_block",
            "avg_stake_per_minute",
            "avg_stake_per_hour",
            "avg_stake_per_day",
            "avg_stake_per_month",
            "avg_stake_per_year",
            "median_stake_per_block",
            "median_stake_per_minute",
            "median_stake_per_hour",
            "median_stake_per_day",
            "median_stake_per_month",
            "median_stake_per_year",
        ]
        writer = csv.DictWriter(csvfile, fieldnames=fieldnames)

        if not file_exists:
            writer.writeheader()

<<<<<<< HEAD
        writer.writerow({
            'timestamp': datetime.now().isoformat(),
            'avg_stake_per_block': f"{avg_stake_per_block:.6f}",
            'avg_stake_per_minute': f"{avg_stake_per_minute:.6f}",
            'avg_stake_per_hour': f"{avg_stake_per_hour:.1f}",
            'avg_stake_per_day': f"{avg_stake_per_day:.1f}",
            'avg_stake_per_month': f"{avg_stake_per_month:.1f}",
            'avg_stake_per_year': f"{avg_stake_per_year:.0f}",
            'median_stake_per_block': f"{median_stake_per_block:.6f}",
            'median_stake_per_minute': f"{median_stake_per_minute:.6f}",
            'median_stake_per_hour': f"{median_stake_per_hour:.1f}",
            'median_stake_per_day': f"{median_stake_per_day:.1f}",
            'median_stake_per_month': f"{median_stake_per_month:.1f}",
            'median_stake_per_year': f"{median_stake_per_year:.0f}"
        })
=======
        writer.writerow(
            {
                "timestamp": datetime.now().isoformat(),
                "avg_stake_per_block": f"{avg_stake_per_block:.6f}",
                "avg_stake_per_minute": f"{avg_stake_per_minute:.6f}",
                "avg_stake_per_hour": f"{avg_stake_per_hour:.1f}",
                "avg_stake_per_day": f"{avg_stake_per_day:.1f}",
                "avg_stake_per_month": f"{avg_stake_per_month:.1f}",
                "avg_stake_per_year": f"{avg_stake_per_year:.0f}",
                "median_stake_per_block": f"{median_stake_per_block:.6f}",
                "median_stake_per_minute": f"{median_stake_per_minute:.6f}",
                "median_stake_per_hour": f"{median_stake_per_hour:.1f}",
                "median_stake_per_day": f"{median_stake_per_day:.1f}",
                "median_stake_per_month": f"{median_stake_per_month:.1f}",
                "median_stake_per_year": f"{median_stake_per_year:.0f}",
            }
        )
>>>>>>> 9775f58b


def export_current_reporter_aprs(weighted_avg_apr, median_apr):
    """
    Export current reporter APRs to CSV

    Args:
        weighted_avg_apr: Weighted average APR percentage
        median_apr: Median APR percentage
    """
    data_dir = ensure_data_directory()
    filepath = os.path.join(data_dir, "current_reporter_aprs.csv")

    file_exists = os.path.isfile(filepath)

<<<<<<< HEAD
    with open(filepath, 'a', newline='') as csvfile:
        fieldnames = [
            'timestamp',
            'weighted_avg_apr',
            'median_apr'
        ]
=======
    with open(filepath, "a", newline="") as csvfile:
        fieldnames = ["timestamp", "weighted_avg_apr", "median_apr"]
>>>>>>> 9775f58b
        writer = csv.DictWriter(csvfile, fieldnames=fieldnames)

        if not file_exists:
            writer.writeheader()

<<<<<<< HEAD
        writer.writerow({
            'timestamp': datetime.now().isoformat(),
            'weighted_avg_apr': f"{weighted_avg_apr:.2f}",
            'median_apr': f"{median_apr:.2f}"
        })
=======
        writer.writerow(
            {
                "timestamp": datetime.now().isoformat(),
                "weighted_avg_apr": f"{weighted_avg_apr:.2f}",
                "median_apr": f"{median_apr:.2f}",
            }
        )
>>>>>>> 9775f58b


def export_apr_by_total_stake(current_network_stake, current_apr, stake_results):
    """
    Export APR by total stake scenarios to CSV

    Args:
        current_network_stake: Current network stake in TRB
        current_apr: Current APR percentage
        stake_results: Dictionary containing stake scenario results
    """
    data_dir = ensure_data_directory()
    filepath = os.path.join(data_dir, "apr_by_total_stake.csv")

    file_exists = os.path.isfile(filepath)

    # Define the specific stake levels we want to track
    target_stakes = [50000, 100000, 200000, 500000, 1000000, 2000000, 5000000, 10000000]

<<<<<<< HEAD
    with open(filepath, 'a', newline='') as csvfile:
        fieldnames = ['timestamp', 'current_network_stake', 'current_apr']
=======
    with open(filepath, "a", newline="") as csvfile:
        fieldnames = ["timestamp", "current_network_stake", "current_apr"]
>>>>>>> 9775f58b

        # Add fieldnames for each target stake level
        for stake in target_stakes:
            if stake >= 1000000:
                stake_label = f"{stake / 1000000:.1f}M"
            else:
                stake_label = f"{stake / 1000:.0f}k"
<<<<<<< HEAD
            fieldnames.append(f'apr_at_{stake_label}_trb')
=======
            fieldnames.append(f"apr_at_{stake_label}_trb")
>>>>>>> 9775f58b

        writer = csv.DictWriter(csvfile, fieldnames=fieldnames)

        if not file_exists:
            writer.writeheader()

        row_data = {
            "timestamp": datetime.now().isoformat(),
            "current_network_stake": f"{current_network_stake:.0f}",
            "current_apr": f"{current_apr:.1f}",
        }

        # Calculate APR for each target stake level
        import numpy as np

        stake_amounts_trb = stake_results["stake_amounts_trb"]
        aprs = stake_results["weighted_avg_aprs"]

        for stake in target_stakes:
            if stake >= 1000000:
                stake_label = f"{stake / 1000000:.1f}M"
            else:
                stake_label = f"{stake / 1000:.0f}k"

            # Interpolate APR at this stake level
            apr_at_stake = np.interp(stake, stake_amounts_trb, aprs)
<<<<<<< HEAD
            row_data[f'apr_at_{stake_label}_trb'] = f"{apr_at_stake:.1f}"
=======
            row_data[f"apr_at_{stake_label}_trb"] = f"{apr_at_stake:.1f}"
>>>>>>> 9775f58b

        writer.writerow(row_data)


def export_network_profitability_summary(
    current_network_stake,
    current_apr,
    projected_annual_tbr,
    yearly_fee_cost,
    weighted_avg_apr,
    median_apr,
):
    """
    Export network profitability summary - the key metrics for tracking profitability over time

    Args:
        current_network_stake: Current total network stake in TRB
        current_apr: Current APR percentage at network stake level
        projected_annual_tbr: Projected annual time-based rewards in TRB
        yearly_fee_cost: Yearly fee cost in TRB
        weighted_avg_apr: Weighted average APR of all reporters
        median_apr: Median APR of all reporters
    """
    data_dir = ensure_data_directory()
    filepath = os.path.join(data_dir, "network_profitability_summary.csv")

    file_exists = os.path.isfile(filepath)

    # Calculate net annual profitability
    net_annual_profitability = projected_annual_tbr - yearly_fee_cost

<<<<<<< HEAD
    with open(filepath, 'a', newline='') as csvfile:
=======
    with open(filepath, "a", newline="") as csvfile:
>>>>>>> 9775f58b
        fieldnames = [
            "timestamp",
            "current_network_stake_trb",
            "current_apr_percent",
            "weighted_avg_apr_percent",
            "median_apr_percent",
            "projected_annual_tbr",
            "yearly_fee_cost_trb",
            "net_annual_profitability_trb",
        ]
        writer = csv.DictWriter(csvfile, fieldnames=fieldnames)

        if not file_exists:
            writer.writeheader()

<<<<<<< HEAD
        writer.writerow({
            'timestamp': datetime.now().isoformat(),
            'current_network_stake_trb': f"{current_network_stake:.0f}",
            'current_apr_percent': f"{current_apr:.1f}",
            'weighted_avg_apr_percent': f"{weighted_avg_apr:.2f}",
            'median_apr_percent': f"{median_apr:.2f}",
            'projected_annual_tbr': f"{projected_annual_tbr:.0f}",
            'yearly_fee_cost_trb': f"{yearly_fee_cost:.1f}",
            'net_annual_profitability_trb': f"{net_annual_profitability:.0f}"
        })
=======
        writer.writerow(
            {
                "timestamp": datetime.now().isoformat(),
                "current_network_stake_trb": f"{current_network_stake:.0f}",
                "current_apr_percent": f"{current_apr:.1f}",
                "weighted_avg_apr_percent": f"{weighted_avg_apr:.2f}",
                "median_apr_percent": f"{median_apr:.2f}",
                "projected_annual_tbr": f"{projected_annual_tbr:.0f}",
                "yearly_fee_cost_trb": f"{yearly_fee_cost:.1f}",
                "net_annual_profitability_trb": f"{net_annual_profitability:.0f}",
            }
        )
>>>>>>> 9775f58b


def export_all_data(
    tbr_data,
    reporting_costs_data,
    user_tips_data,
    profitability_data,
    apr_data,
    stake_scenario_data,
):
    """
    Export all profitability data to CSV files

    Args:
        tbr_data: Dict with time-based rewards data
        reporting_costs_data: Dict with reporting costs data
        user_tips_data: Dict with user tip totals data
        profitability_data: Dict with validator profitability data
        apr_data: Dict with current reporter APR data
        stake_scenario_data: Dict with APR by total stake data
    """
    print("\nExporting data to CSV files...")

    # Export network profitability summary (the most important metrics)
    export_network_profitability_summary(
        stake_scenario_data["current_network_stake"],
        stake_scenario_data["current_apr"],
        tbr_data["projected_annual_tbr"],
        reporting_costs_data["yearly_fee_cost"],
        apr_data["weighted_avg_apr"],
        apr_data["median_apr"],
    )
    print("  ✓ Exported network profitability summary")

    # Export time-based rewards
    export_time_based_rewards(
        tbr_data["data_source"],
        tbr_data["total_tbr_sample"],
        tbr_data["num_blocks_sampled"],
        tbr_data["avg_inflationary_rewards_per_block"],
        tbr_data["avg_extra_rewards_per_block"],
        tbr_data["projected_daily_tbr"],
        tbr_data["projected_annual_tbr"],
    )
    print("  ✓ Exported time-based rewards")

    # Export reporting costs
    export_reporting_costs(
        reporting_costs_data["avg_gas_wanted"],
        reporting_costs_data["avg_gas_used"],
        reporting_costs_data["min_gas_price"],
        reporting_costs_data["avg_gas_cost"],
        reporting_costs_data["avg_fee_paid"],
        reporting_costs_data["blocks_per_day"],
        reporting_costs_data["reports_per_day"],
        reporting_costs_data["daily_fee_cost"],
        reporting_costs_data["monthly_fee_cost"],
        reporting_costs_data["yearly_fee_cost"],
    )
    print("  ✓ Exported reporting costs")

    # Export user tip totals
    export_user_tip_totals(
        user_tips_data["total_tips_all_time"], user_tips_data["user_tip_totals"]
    )
    print("  ✓ Exported user tip totals")

    # Export validator profitability
    export_validator_profitability(
        profitability_data["avg_stake_per_block"],
        profitability_data["avg_stake_per_minute"],
        profitability_data["avg_stake_per_hour"],
        profitability_data["avg_stake_per_day"],
        profitability_data["avg_stake_per_month"],
        profitability_data["avg_stake_per_year"],
        profitability_data["median_stake_per_block"],
        profitability_data["median_stake_per_minute"],
        profitability_data["median_stake_per_hour"],
        profitability_data["median_stake_per_day"],
        profitability_data["median_stake_per_month"],
        profitability_data["median_stake_per_year"],
    )
    print("  ✓ Exported validator profitability")

    # Export current reporter APRs
    export_current_reporter_aprs(apr_data["weighted_avg_apr"], apr_data["median_apr"])
    print("  ✓ Exported current reporter APRs")

    # Export APR by total stake
    export_apr_by_total_stake(
        stake_scenario_data["current_network_stake"],
        stake_scenario_data["current_apr"],
        stake_scenario_data["stake_results"],
    )
    print("  ✓ Exported APR by total stake scenarios")

<<<<<<< HEAD
    print("\nAll data exported successfully to ./data/ directory")
=======
    print("\nAll data exported successfully to ./data/ directory")
>>>>>>> 9775f58b
<|MERGE_RESOLUTION|>--- conflicted
+++ resolved
@@ -24,10 +24,6 @@
 ):
     """
     Export time-based rewards data to CSV
-<<<<<<< HEAD
-=======
-
->>>>>>> 9775f58b
     Args:
         data_source: Source of the data (e.g., "Event-based")
         total_tbr_sample: Total TBR from sample period in TRB
@@ -43,11 +39,7 @@
     # Check if file exists to determine if we need to write headers
     file_exists = os.path.isfile(filepath)
 
-<<<<<<< HEAD
-    with open(filepath, 'a', newline='') as csvfile:
-=======
-    with open(filepath, "a", newline="") as csvfile:
->>>>>>> 9775f58b
+    with open(filepath, 'a', newline='') as csvfile:
         fieldnames = [
             "timestamp",
             "data_source",
@@ -63,7 +55,6 @@
         if not file_exists:
             writer.writeheader()
 
-<<<<<<< HEAD
         writer.writerow({
             'timestamp': datetime.now().isoformat(),
             'data_source': data_source,
@@ -72,20 +63,6 @@
             'projected_daily_tbr': f"{projected_daily_tbr:.0f}",
             'projected_annual_tbr': f"{projected_annual_tbr:.0f}"
         })
-=======
-        writer.writerow(
-            {
-                "timestamp": datetime.now().isoformat(),
-                "data_source": data_source,
-                "total_tbr_sample_window_(trb)": f"{total_tbr_sample:.2f}",
-                "num_blocks_sampled": f"{num_blocks_sampled}",
-                "inflationary_rewards_per_block_(loya)": f"{avg_inflationary_rewards_per_block:.1f}",
-                "extra_rewards_per_block_(loya)": f"{avg_extra_rewards_per_block:.1f}",
-                "projected_daily_tbr_(trb)": f"{projected_daily_tbr:.0f}",
-                "projected_annual_tbr_(trb)": f"{projected_annual_tbr:.0f}",
-            }
-        )
->>>>>>> 9775f58b
 
 
 def export_reporting_costs(
@@ -120,11 +97,7 @@
 
     file_exists = os.path.isfile(filepath)
 
-<<<<<<< HEAD
-    with open(filepath, 'a', newline='') as csvfile:
-=======
-    with open(filepath, "a", newline="") as csvfile:
->>>>>>> 9775f58b
+    with open(filepath, 'a', newline='') as csvfile:
         fieldnames = [
             "timestamp",
             "avg_gas_wanted",
@@ -143,7 +116,6 @@
         if not file_exists:
             writer.writeheader()
 
-<<<<<<< HEAD
         writer.writerow({
             'timestamp': datetime.now().isoformat(),
             'avg_gas_wanted': f"{avg_gas_wanted:.0f}",
@@ -157,23 +129,6 @@
             'monthly_fee_cost_trb': f"{monthly_fee_cost:.1f}",
             'yearly_fee_cost_trb': f"{yearly_fee_cost:.1f}"
         })
-=======
-        writer.writerow(
-            {
-                "timestamp": datetime.now().isoformat(),
-                "avg_gas_wanted": f"{avg_gas_wanted:.0f}",
-                "avg_gas_used": f"{avg_gas_used:.0f}",
-                "min_gas_price_loya": f"{min_gas_price:.6f}",
-                "avg_gas_cost_loya": f"{avg_gas_cost:.4f}",
-                "avg_fee_paid_loya": f"{avg_fee_paid:.1f}",
-                "blocks_per_day": f"{blocks_per_day:.0f}",
-                "reports_per_day": f"{reports_per_day:.0f}",
-                "daily_fee_cost_trb": f"{daily_fee_cost:.4f}",
-                "monthly_fee_cost_trb": f"{monthly_fee_cost:.1f}",
-                "yearly_fee_cost_trb": f"{yearly_fee_cost:.1f}",
-            }
-        )
->>>>>>> 9775f58b
 
 
 def export_user_tip_totals(total_tips_all_time, user_tip_totals):
@@ -189,20 +144,12 @@
 
     file_exists = os.path.isfile(filepath)
 
-<<<<<<< HEAD
-    with open(filepath, 'a', newline='') as csvfile:
-=======
-    with open(filepath, "a", newline="") as csvfile:
->>>>>>> 9775f58b
+    with open(filepath, 'a', newline='') as csvfile:
         # Create fieldnames dynamically based on number of top users we want to track
         # We'll track the top 10 users
         fieldnames = ["timestamp", "total_tips_all_time"]
         for i in range(1, 11):  # Top 10 users
-<<<<<<< HEAD
             fieldnames.extend([f'top_{i}_address', f'top_{i}_tips_trb'])
-=======
-            fieldnames.extend([f"top_{i}_address", f"top_{i}_tips_trb"])
->>>>>>> 9775f58b
 
         writer = csv.DictWriter(csvfile, fieldnames=fieldnames)
 
@@ -221,13 +168,8 @@
                 row_data[f"top_{i}_address"] = address
                 row_data[f"top_{i}_tips_trb"] = f"{tips:.5f}"
             else:
-<<<<<<< HEAD
                 row_data[f'top_{i}_address'] = ''
                 row_data[f'top_{i}_tips_trb'] = ''
-=======
-                row_data[f"top_{i}_address"] = ""
-                row_data[f"top_{i}_tips_trb"] = ""
->>>>>>> 9775f58b
 
         writer.writerow(row_data)
 
@@ -257,11 +199,7 @@
 
     file_exists = os.path.isfile(filepath)
 
-<<<<<<< HEAD
-    with open(filepath, 'a', newline='') as csvfile:
-=======
-    with open(filepath, "a", newline="") as csvfile:
->>>>>>> 9775f58b
+    with open(filepath, 'a', newline='') as csvfile:
         fieldnames = [
             "timestamp",
             "avg_stake_per_block",
@@ -282,7 +220,6 @@
         if not file_exists:
             writer.writeheader()
 
-<<<<<<< HEAD
         writer.writerow({
             'timestamp': datetime.now().isoformat(),
             'avg_stake_per_block': f"{avg_stake_per_block:.6f}",
@@ -298,25 +235,6 @@
             'median_stake_per_month': f"{median_stake_per_month:.1f}",
             'median_stake_per_year': f"{median_stake_per_year:.0f}"
         })
-=======
-        writer.writerow(
-            {
-                "timestamp": datetime.now().isoformat(),
-                "avg_stake_per_block": f"{avg_stake_per_block:.6f}",
-                "avg_stake_per_minute": f"{avg_stake_per_minute:.6f}",
-                "avg_stake_per_hour": f"{avg_stake_per_hour:.1f}",
-                "avg_stake_per_day": f"{avg_stake_per_day:.1f}",
-                "avg_stake_per_month": f"{avg_stake_per_month:.1f}",
-                "avg_stake_per_year": f"{avg_stake_per_year:.0f}",
-                "median_stake_per_block": f"{median_stake_per_block:.6f}",
-                "median_stake_per_minute": f"{median_stake_per_minute:.6f}",
-                "median_stake_per_hour": f"{median_stake_per_hour:.1f}",
-                "median_stake_per_day": f"{median_stake_per_day:.1f}",
-                "median_stake_per_month": f"{median_stake_per_month:.1f}",
-                "median_stake_per_year": f"{median_stake_per_year:.0f}",
-            }
-        )
->>>>>>> 9775f58b
 
 
 def export_current_reporter_aprs(weighted_avg_apr, median_apr):
@@ -332,37 +250,22 @@
 
     file_exists = os.path.isfile(filepath)
 
-<<<<<<< HEAD
     with open(filepath, 'a', newline='') as csvfile:
         fieldnames = [
             'timestamp',
             'weighted_avg_apr',
             'median_apr'
         ]
-=======
-    with open(filepath, "a", newline="") as csvfile:
-        fieldnames = ["timestamp", "weighted_avg_apr", "median_apr"]
->>>>>>> 9775f58b
-        writer = csv.DictWriter(csvfile, fieldnames=fieldnames)
-
-        if not file_exists:
-            writer.writeheader()
-
-<<<<<<< HEAD
+        writer = csv.DictWriter(csvfile, fieldnames=fieldnames)
+
+        if not file_exists:
+            writer.writeheader()
+
         writer.writerow({
             'timestamp': datetime.now().isoformat(),
             'weighted_avg_apr': f"{weighted_avg_apr:.2f}",
             'median_apr': f"{median_apr:.2f}"
         })
-=======
-        writer.writerow(
-            {
-                "timestamp": datetime.now().isoformat(),
-                "weighted_avg_apr": f"{weighted_avg_apr:.2f}",
-                "median_apr": f"{median_apr:.2f}",
-            }
-        )
->>>>>>> 9775f58b
 
 
 def export_apr_by_total_stake(current_network_stake, current_apr, stake_results):
@@ -382,13 +285,8 @@
     # Define the specific stake levels we want to track
     target_stakes = [50000, 100000, 200000, 500000, 1000000, 2000000, 5000000, 10000000]
 
-<<<<<<< HEAD
     with open(filepath, 'a', newline='') as csvfile:
         fieldnames = ['timestamp', 'current_network_stake', 'current_apr']
-=======
-    with open(filepath, "a", newline="") as csvfile:
-        fieldnames = ["timestamp", "current_network_stake", "current_apr"]
->>>>>>> 9775f58b
 
         # Add fieldnames for each target stake level
         for stake in target_stakes:
@@ -396,11 +294,7 @@
                 stake_label = f"{stake / 1000000:.1f}M"
             else:
                 stake_label = f"{stake / 1000:.0f}k"
-<<<<<<< HEAD
             fieldnames.append(f'apr_at_{stake_label}_trb')
-=======
-            fieldnames.append(f"apr_at_{stake_label}_trb")
->>>>>>> 9775f58b
 
         writer = csv.DictWriter(csvfile, fieldnames=fieldnames)
 
@@ -427,11 +321,7 @@
 
             # Interpolate APR at this stake level
             apr_at_stake = np.interp(stake, stake_amounts_trb, aprs)
-<<<<<<< HEAD
             row_data[f'apr_at_{stake_label}_trb'] = f"{apr_at_stake:.1f}"
-=======
-            row_data[f"apr_at_{stake_label}_trb"] = f"{apr_at_stake:.1f}"
->>>>>>> 9775f58b
 
         writer.writerow(row_data)
 
@@ -463,11 +353,7 @@
     # Calculate net annual profitability
     net_annual_profitability = projected_annual_tbr - yearly_fee_cost
 
-<<<<<<< HEAD
-    with open(filepath, 'a', newline='') as csvfile:
-=======
-    with open(filepath, "a", newline="") as csvfile:
->>>>>>> 9775f58b
+    with open(filepath, 'a', newline='') as csvfile:
         fieldnames = [
             "timestamp",
             "current_network_stake_trb",
@@ -483,7 +369,6 @@
         if not file_exists:
             writer.writeheader()
 
-<<<<<<< HEAD
         writer.writerow({
             'timestamp': datetime.now().isoformat(),
             'current_network_stake_trb': f"{current_network_stake:.0f}",
@@ -494,20 +379,6 @@
             'yearly_fee_cost_trb': f"{yearly_fee_cost:.1f}",
             'net_annual_profitability_trb': f"{net_annual_profitability:.0f}"
         })
-=======
-        writer.writerow(
-            {
-                "timestamp": datetime.now().isoformat(),
-                "current_network_stake_trb": f"{current_network_stake:.0f}",
-                "current_apr_percent": f"{current_apr:.1f}",
-                "weighted_avg_apr_percent": f"{weighted_avg_apr:.2f}",
-                "median_apr_percent": f"{median_apr:.2f}",
-                "projected_annual_tbr": f"{projected_annual_tbr:.0f}",
-                "yearly_fee_cost_trb": f"{yearly_fee_cost:.1f}",
-                "net_annual_profitability_trb": f"{net_annual_profitability:.0f}",
-            }
-        )
->>>>>>> 9775f58b
 
 
 def export_all_data(
@@ -604,8 +475,6 @@
     )
     print("  ✓ Exported APR by total stake scenarios")
 
-<<<<<<< HEAD
     print("\nAll data exported successfully to ./data/ directory")
-=======
-    print("\nAll data exported successfully to ./data/ directory")
->>>>>>> 9775f58b
+
+    print("\nAll data exported successfully to ./data/ directory")