--- conflicted
+++ resolved
@@ -95,20 +95,8 @@
 
     def get_validators(self, height: int = None) -> List[Dict[str, Any]]:
         """Get validator set using Cosmos SDK REST API."""
-<<<<<<< HEAD
+
         url = f"{self.rest_endpoint}/cosmos/staking/v1beta1/validators"
-=======
-        # Use the Cosmos SDK REST API instead of CometBFT RPC
-        # Convert RPC endpoint to REST API endpoint
-        if self.is_localhost:
-            # For localhost, REST API is typically on port 1317
-            rest_endpoint = self.rpc_endpoint.replace(":26657", ":1317")
-        elif self.rpc_endpoint.endswith("/rpc"):
-            rest_endpoint = self.rpc_endpoint.replace("/rpc", "")
-        else:
-            rest_endpoint = self.rpc_endpoint
-        url = f"{rest_endpoint}/cosmos/staking/v1beta1/validators"
->>>>>>> 9775f58b
 
         try:
             result = subprocess.run(
